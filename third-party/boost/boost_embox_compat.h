/*
 * boost_embox_compat.h
 *
 *  Created on: 21 mars 2013
 *      Author: fsulima
 */

#ifndef BOOST_EMBOX_COMPAT_H_
#define BOOST_EMBOX_COMPAT_H_

#ifdef linux
#undef linux
#endif

#ifdef __linux
#undef __linux
#endif

#ifdef __linux__
#undef __linux__
#endif

#if 1
#define DPRINT() printf(">>> boost CALL %s\n", __FUNCTION__)
#else
#define DPRINT()
#endif

#include <stdio.h>

//This can be used to derive sysconf from STLport
//using std::sysconf;


#include <pthread.h>

/* Structure describing CPU time used by a process and its children.  */
struct tms
{
  clock_t tms_utime;          /* User CPU time.  */
  clock_t tms_stime;          /* System CPU time.  */

  clock_t tms_cutime;         /* User CPU time of dead children.  */
  clock_t tms_cstime;         /* System CPU time of dead children.  */
};

/* Store the CPU time used by this process and all its
   dead children (and their dead children) in BUFFER.
   Return the elapsed real time, or (clock_t) -1 for errors.
   All times are in CLK_TCKths of a second.  */
static inline clock_t times (struct tms *__buffer) {
	//DPRINT();
	__buffer->tms_cstime = __buffer->tms_cutime = 0;
	__buffer->tms_stime = task_self()->per_cpu;
	__buffer->tms_utime = 0;

	return __buffer->tms_stime;
}


namespace std {
	extern size_t strxfrm(char *dest, const char *src, size_t n);
	extern size_t wcslen(const wchar_t *s);
}

extern int symlink(const char *oldpath, const char *newpath);
//extern int link(const char *oldpath, const char *newpath);
extern ssize_t readlink(const char *path, char *buf, size_t bufsiz);
#define _PC_NAME_MAX 0
extern long pathconf(char *path, int name);

#include <utime.h>
extern int utime(const char *filename, const struct utimbuf *times);

int strerror_r(int errnum, char *buf, size_t buflen);

#include <time.h>
struct tm *localtime_r(const time_t *timep, struct tm *result);

#include <pthread.h>


extern
int pthread_attr_getstacksize(const pthread_attr_t *attr, size_t *stacksize);
extern
int pthread_attr_setstacksize(pthread_attr_t *attr, size_t stacksize);



extern
int pthread_rwlock_destroy(pthread_rwlock_t *rwlock);
extern
int pthread_rwlock_init(pthread_rwlock_t * rwlock,
	const pthread_rwlockattr_t * attr);
extern
int pthread_rwlock_rdlock(pthread_rwlock_t *rwlock);
extern
int pthread_rwlock_wrlock(pthread_rwlock_t *rwlock);
extern
int pthread_rwlock_unlock(pthread_rwlock_t *rwlock);


extern
int swprintf(wchar_t *wcs, size_t maxlen,
	const wchar_t *format, ...);
extern
int vswprintf(wchar_t *wcs, size_t maxlen,
	const wchar_t *format, va_list args);

/* Length of interface name.  */
#define IF_NAMESIZE	16

#include <netinet/in.h>

struct ip_mreq  {
	struct in_addr imr_multiaddr;	/* IP multicast address of group */
	struct in_addr imr_interface;	/* local IP address of interface */
};

struct ipv6_mreq
  {
    /* IPv6 multicast address of group */
    struct in6_addr ipv6mr_multiaddr;
    /* local interface */
    unsigned int ipv6mr_interface;
  };


struct sockaddr_un {
    unsigned short sun_family;  /* AF_UNIX */
    char sun_path[90];
};

//FIXME
/* Maximum queue length specifiable by listen.  */
#define SOMAXCONN	4


/*
#define EAI_AGAIN	2
#define EAI_BADFLAGS	3
#define EAI_FAIL	4
#define EAI_FAMILY	5
#define EAI_MEMORY	6
#define EAI_NONAME	7
#define EAI_SERVICE	9
#define EAI_SOCKTYPE	10

#define AI_CANONNAME	0x0004
#define AI_NUMERICHOST	0x0008
#define AI_PASSIVE	0x0020

#define NI_MAXHOST	1025
#define NI_MAXSERV	32

#define NI_DGRAM 1
#define NI_NUMERICSERV 2

#define AI_ADDRCONFIG	0x0001
#define AI_PASSIVE	0x0020
*/

#include <signal.h>

#define SIG_BLOCK 1
#define SIG_SETMASK 2

<<<<<<< HEAD
=======
/*
typedef int sigset_t;

>>>>>>> 02964684
static inline
int pthread_sigmask(int how, const sigset_t *set, sigset_t *oldset) {
	DPRINT();
	return 0;
}

<<<<<<< HEAD
=======
static inline
int sigfillset(sigset_t *set) {
	DPRINT();
	*set = -1;
	return 0;
}
*/

>>>>>>> 02964684
extern
int socketpair(int domain, int type, int protocol, int sv[2]);
extern
int sockatmark(int sockfd);

extern
char *if_indextoname(unsigned ifindex, char *ifname);
extern
unsigned if_nametoindex(const char *ifname);

#endif /* BOOST_EMBOX_COMPAT_H_ */<|MERGE_RESOLUTION|>--- conflicted
+++ resolved
@@ -165,29 +165,7 @@
 #define SIG_BLOCK 1
 #define SIG_SETMASK 2
 
-<<<<<<< HEAD
-=======
-/*
-typedef int sigset_t;
 
->>>>>>> 02964684
-static inline
-int pthread_sigmask(int how, const sigset_t *set, sigset_t *oldset) {
-	DPRINT();
-	return 0;
-}
-
-<<<<<<< HEAD
-=======
-static inline
-int sigfillset(sigset_t *set) {
-	DPRINT();
-	*set = -1;
-	return 0;
-}
-*/
-
->>>>>>> 02964684
 extern
 int socketpair(int domain, int type, int protocol, int sv[2]);
 extern
