--- conflicted
+++ resolved
@@ -43,12 +43,8 @@
 		return NULL;
 	}
 
-<<<<<<< HEAD
-	ptr = memalign(8, size);
-=======
 	ptr = mspace_malloc(size, task_self_mspace());
 
->>>>>>> 29187785
 	if (ptr == NULL) {
 		if (size == 0) {
 			return NULL;
@@ -83,24 +79,12 @@
 		mspace_free(ptr, task_self_mspace());
 		return NULL; /* ok */
 	}
-<<<<<<< HEAD
-
-	ret = memalign(8, size);
-
-	if (ret == NULL) {
-		return NULL; /* error: errno set in malloc */
-	}
-
-	if (ptr == NULL) {
-		return ret;
-=======
 	/* XXX same as in free() above */
 	if (0 > err(ret = mspace_realloc(ptr, size, task_self_mspace()))) {
 		printk("***** realloc: pointer is not in current task, try realloc in kernel task...\n");
 		if (0 > err(ret = mspace_realloc(ptr, size, kernel_task_mspace()))) {
 			assert(0);
 		}
->>>>>>> 29187785
 	}
 
 	return ret;
