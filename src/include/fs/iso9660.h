--- conflicted
+++ resolved
@@ -199,11 +199,7 @@
 typedef __int64 off64_t;
 
 typedef struct cdfs {
-<<<<<<< HEAD
-	void *dev;
-=======
 	void *dev_id;
->>>>>>> 4ed3845b
 	int blks;
 	int volblks;
 	int vdblk;
@@ -257,11 +253,7 @@
 
 
 typedef struct cdfs_fs_description {
-<<<<<<< HEAD
-	void *dev;
-=======
 	void *dev_id;
->>>>>>> 4ed3845b
 	char mntfrom[MAX_LENGTH_PATH_NAME];
 	char mntto[MAX_LENGTH_PATH_NAME];
 	struct fsops *ops;
