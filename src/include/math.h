/**
 * @file
 * @brief Basic numeric operations
 *
 * @date 04.06.10
 * @author Eldar Abusalimov
 */

#ifndef MATH_H_
#define MATH_H_

__BEGIN_DECLS

/**
 * First 1 in val
 * @param val Value
 * @return Number of first 1 in Value
 */
extern int blog2(int val);

extern double floor(double x);
extern float floorf(float x);
extern long double floorl(long double x);

extern double pow(double x, double y);
extern float powf(float x, float y);
extern long double powl(long double x, long double y);

<<<<<<< HEAD
=======

>>>>>>> cafe6552
__END_DECLS

/* FIXME max, min and clamp not a part of C Standard Library */
/**
 * Returns the greater of two values.
 *
 * @param a an argument
 * @param b another argument
 *
 * @return the larger of @c a and @c b
 */
#define max(a, b) __max(a, b)

/**
 * Returns the smaller of two values.
 *
 * @param a an argument
 * @param b another argument
 *
 * @return the smaller of @c a and @c b
 */
#define min(a, b) __min(a, b)

/**
 * Limits value to the specified boundary.
 *
 * @param val value to be clamped
 * @param lo lower bound
 * @param hi upper bound
 *
 * @return clamped value
 * @retval @c lo if @c val is less than @c lo
 * @retval @c hi if @c val is greater than @c hi
 * @retval @c val otherwise
 */
#define clamp(val, lo, hi) __clamp(val, lo, hi)

#define __min(a, b) \
	({                                             \
		typeof(a) __min_a = (a);               \
		typeof(b) __min_b = (b);               \
		__min_a < __min_b ? __min_a : __min_b; \
	})

#define __max(a, b) \
	({                                             \
		typeof(a) __max_a = (a);               \
		typeof(b) __max_b = (b);               \
		__max_a > __max_b ? __max_a : __max_b; \
	})

#define __clamp(val, lo, hi) \
	({ \
		typeof(val) __clamp_val = (val);        \
		typeof(lo)  __clamp_lo  = (lo);         \
		typeof(hi)  __clamp_hi  = (hi);         \
		__clamp_val < __clamp_lo ? __clamp_lo : \
		__clamp_val > __clamp_hi ? __clamp_hi : \
		__clamp_val;                            \
	})

#endif /* MATH_H_ */<|MERGE_RESOLUTION|>--- conflicted
+++ resolved
@@ -26,11 +26,17 @@
 extern float powf(float x, float y);
 extern long double powl(long double x, long double y);
 
-<<<<<<< HEAD
-=======
 
->>>>>>> cafe6552
 __END_DECLS
+
+#define CEILING_POS(X) ((X-(int)(X)) > 0 ? (int)(X+1) : (int)(X))
+#define CEILING_NEG(X) ((X-(int)(X)) < 0 ? (int)(X-1) : (int)(X))
+#define CEILING(X) ( ((X) > 0) ? CEILING_POS(X) : CEILING_NEG(X) )
+
+static inline double ceil(double x) {
+	return CEILING(x);
+}
+
 
 /* FIXME max, min and clamp not a part of C Standard Library */
 /**
