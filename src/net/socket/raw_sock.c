--- conflicted
+++ resolved
@@ -144,13 +144,9 @@
 	if (ret != 0) {
 		return ret;
 	}
-<<<<<<< HEAD
 
 	if (data_len < msg->msg_iov->iov_len) {
-=======
-	else if (data_len < msg->msg_iov->iov_len) {
 		skb_free(skb);
->>>>>>> 41fe51fb
 		return -EMSGSIZE;
 	}
 
