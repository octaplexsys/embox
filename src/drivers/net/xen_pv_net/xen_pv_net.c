/**
 * @file
 * @brief Xen PV net driver
 *
 * @author
 * @date
 */

#include <stdio.h>
#include <stdlib.h>
#include <errno.h>
#include <string.h>
<<<<<<< HEAD
#include <stdlib.h>
=======
#include <unistd.h>
>>>>>>> f2b438ef
#include <embox/unit.h>
#include <xenstore.h>
#include <kernel/printk.h>

#include <kernel/irq.h>
#include <net/netdevice.h>
#include <net/inetdevice.h>
#include <arpa/inet.h>
#include <net/l2/ethernet.h>

<<<<<<< HEAD
#include <xen/io/ring.h>
#include <xen/xen.h>
#include <xen/io/netif.h>
#include <xen/grant_table.h>
=======
#include <xen/io/xenbus.h>
>>>>>>> f2b438ef

#define XS_MAX_KEY_LENGTH 		256
#define XS_MAX_VALUE_LENGTH		1024
#define XS_MAX_NAME_LENGTH		16
#define XS_MAX_DOMID_LENGTH		4

#define XS_LS_NOT_RECURSIVE		0
#define XS_LS_RECURSIVE			1

char _text;

// #define wmb() __asm__("dsb":::"memory");
typedef uint32_t grant_ref_t;

#define PAGE_SIZE				4096
#define L1_PAGETABLE_SHIFT      12
#define VIRT_START                 ((unsigned long)&_text)
#define PFN_DOWN(x)				   ((x) >> L1_PAGETABLE_SHIFT)
#define to_phys(x)                 ((unsigned long)(x)-VIRT_START)
#define pfn_to_mfn(_pfn) 		   ((unsigned long)(_pfn))
#define virt_to_pfn(_virt)         (PFN_DOWN(to_phys(_virt)))
#define virt_to_mfn(_virt)         (pfn_to_mfn(virt_to_pfn(_virt)))

#define NET_TX_RING_SIZE __CONST_RING_SIZE(netif_tx, PAGE_SIZE)
#define NET_RX_RING_SIZE __CONST_RING_SIZE(netif_rx, PAGE_SIZE)

EMBOX_UNIT_INIT(xen_net_init);

static grant_entry_v1_t gnttab_table[16];
grant_ref_t ref = 0; // it's ok

char memory_pages[2][PAGE_SIZE];

struct net_buffer {
    void* page;
    grant_ref_t gref;
};

struct netfront_dev {
    domid_t dom;

    unsigned short tx_freelist[NET_TX_RING_SIZE + 1];
    // struct semaphore tx_sem;

    struct net_buffer rx_buffers[NET_RX_RING_SIZE];
    struct net_buffer tx_buffers[NET_TX_RING_SIZE];

    struct netif_tx_front_ring tx;
    struct netif_rx_front_ring rx;
    grant_ref_t tx_ring_ref;
    grant_ref_t rx_ring_ref;
    evtchn_port_t evtchn;

    char *nodename;
    char *backend;
    char *mac;

    // xenbus_event_queue events;

    void (*netif_rx)(unsigned char* data, int len, void* arg);
    void *netif_rx_arg;
};

struct netfront_dev_list {
    struct netfront_dev *dev;
    unsigned char rawmac[6];
    char *ip;

    int refcount;

    struct netfront_dev_list *next;
};

int xenstore_ls_val(char *ls_key, int flag) {
	char ls_value[XS_MAX_VALUE_LENGTH];
	char key[XS_MAX_KEY_LENGTH], value[XS_MAX_VALUE_LENGTH];
	int r;
	char *output;

	memset(&ls_value, 0, XS_MAX_VALUE_LENGTH);
	r = xenstore_ls(ls_key, ls_value, XS_MAX_VALUE_LENGTH);

	if (r <= 0)
		return r;

	output = ls_value;
	while(*output != 0) {
		int s;
		memset(&key, 0, XS_MAX_KEY_LENGTH);
		memset(&value, 0, XS_MAX_VALUE_LENGTH);
		sprintf(key, "%s/%s", ls_key, output);
		s = xenstore_read(key, value, XS_MAX_VALUE_LENGTH);

		if (s < 0) {
			printk("Can't read %s. Error %i\n", key, r);
			output += strlen(output) + 1;
			continue;
		}

		printk("%s = \"%s\"\n", key, value);

		if (flag == XS_LS_RECURSIVE)
			xenstore_ls_val(key, XS_LS_RECURSIVE);

		output += strlen(output) + 1;
	}
	return r;
}

static void xenstore_info() {
	char key[XS_MAX_KEY_LENGTH];
	char name[XS_MAX_NAME_LENGTH], domid[XS_MAX_DOMID_LENGTH];
	int r;

	printk("\n --- XenStore Info Begin ---\n");

	memset(&name, 0, XS_MAX_NAME_LENGTH);
	r = xenstore_read("name", name, XS_MAX_NAME_LENGTH);

	if (r < 0)
		printk("Can't retrieve name. Error %i\n", r);

	printk("\nname = %s\n", name);

	memset(&domid, 0, XS_MAX_DOMID_LENGTH);
	r = xenstore_read("domid", domid, XS_MAX_DOMID_LENGTH);

	if (r < 0)
		printk("Can't retrieve domid. Error %i\n", r);

	printk("\ndomid = %s\n", domid);

	printk("\nDomain Home Path contents:\n");
	memset(&key, 0, XS_MAX_KEY_LENGTH);
	sprintf(key, "/local/domain/%s", domid);
	r = xenstore_ls_val(key, XS_LS_RECURSIVE);

	if (r < 0)
		printk("Can't retrieve /local/domain/%s contents. Error %i\n", domid, r);

	printk("\n --- XenStore Info End ---\n");
}

static void xenstore_interaction(struct netfront_dev *dev) {
	char xs_key[XS_MAX_KEY_LENGTH], xs_value[XS_MAX_KEY_LENGTH];
	int err;

	printk("Start transaction\n");

	memset(xs_key, 0, XS_MAX_KEY_LENGTH);
	sprintf(xs_key, "%s/tx-ring-ref", dev->nodename);
	memset(xs_value, 0, XS_MAX_KEY_LENGTH);
	sprintf(xs_value, "%u", dev->tx_ring_ref);
	err = xenstore_write(xs_key, xs_value);
    if (err) {
        printk("[PANIC!] Can not write tx ring-ref\n");
		return;
    }

	memset(xs_key, 0, XS_MAX_KEY_LENGTH);
	sprintf(xs_key, "%s/rx-ring-ref", dev->nodename);
	memset(xs_value, 0, XS_MAX_KEY_LENGTH);
	sprintf(xs_value, "%u", dev->rx_ring_ref);
	err = xenstore_write(xs_key, xs_value);
    if (err) {
        printk("[PANIC!] Can not write rx ring-ref\n");
		return;
    }

#if 0
	memset(xs_key, 0, XS_MAX_KEY_LENGTH);
	sprintf(xs_key, "%s/event-channel", dev->nodename);
	memset(xs_value, 0, XS_MAX_KEY_LENGTH);
	sprintf(xs_value, "%u", dev->evtchn);
	err = xenstore_write(xs_key, xs_value);
    if (err) {
        printk("[PANIC!] Can not write event-channel");
		return;
    }
#endif

	memset(xs_key, 0, XS_MAX_KEY_LENGTH);
	sprintf(xs_key, "%s/request-rx-copy", dev->nodename);
	memset(xs_value, 0, XS_MAX_KEY_LENGTH);
	sprintf(xs_value, "%u", 1);
	err = xenstore_write(xs_key, xs_value);
    if (err) {
        printk("[PANIC!] Can not write request-rx-copy\n");
		return;
    }


	memset(xs_key, 0, XS_MAX_KEY_LENGTH);
	sprintf(xs_key, "%s/state", dev->nodename);
	memset(xs_value, 0, XS_MAX_KEY_LENGTH);
	sprintf(xs_value, "%u", XenbusStateConnected);
    sprintf(path, sizeof(path), "%s/state", dev->nodename);
    err = xenstore_write(xs_key, xs_value);
    if (err) {
        printk("[PANIC!] can not switch state\n");
		return;
    }

	printk("End transaction\n");

	memset(xs_key, 0, XS_MAX_KEY_LENGTH);
	sprintf(xs_key, "%s/backend", dev->nodename);
	xenstore_read(xs_key, dev->backend, XS_MAX_KEY_LENGTH);

	memset(xs_key, 0, XS_MAX_KEY_LENGTH);
	sprintf(xs_key, "%s/mac", dev->nodename);
	xenstore_read(xs_key, dev->mac, XS_MAX_KEY_LENGTH);
    
    if ((dev->backend == NULL) || (dev->mac == NULL)) {
        printk("[PANIC!] backend/mac failed\n");
		return;
    }

    printk("backend at %s\n", dev->backend);
    printk("mac is %s\n", dev->mac);

    {
        XenbusState state;
		int count = 0;

		memset(xs_key, 0, XS_MAX_KEY_LENGTH);
        sprintf(xs_key, "%s/state", dev->backend);

        // xenbus_watch_path_token(XBT_NIL, path, path, &dev->events);

		memset(xs_value, 0, XS_MAX_KEY_LENGTH);
		xenstore_read(xs_key, xs_value, XS_MAX_KEY_LENGTH);
        state = atoi(xs_value);
        while (count < 10 && state < XenbusStateConnected) {
			memset(xs_value, 0, XS_MAX_KEY_LENGTH);
			xenstore_read(xs_key, xs_value, XS_MAX_KEY_LENGTH);
			state = atoi(xs_value);
			sleep(1);
			++count;
		}
        if (state != XenbusStateConnected) {
            printk("[PANIC!] backend not avalable, state=%d\n", state);
            // xenbus_unwatch_path_token(XBT_NIL, path, path);
            return;
        }
    }

    printk("**************************\n");
    // unmask_evtchn(dev->evtchn);

	return;
}

struct host_net_adp {
	int fd;
};
enum host_net_op {
	HOST_NET_INIT,
	HOST_NET_START,
	HOST_NET_STOP,
};
void host_net_tx(struct host_net_adp *hnet, const void *buf, int len) {

}
int host_net_cfg(struct host_net_adp *hnet, enum host_net_op op) {
	return 0;
}
int host_net_rx_count(struct host_net_adp *hnet) {
	return 0;
}
#define SCRATCH_LEN 1514
static char host_net_scratch_rx[SCRATCH_LEN];
int host_net_rx(struct host_net_adp *hnet, void *buf, int len) {
	memcpy(buf, host_net_scratch_rx, len);

	return len;
}
#define HOST_NET_IRQ 29
struct net_device * xen_net_dev_alloc(size_t priv_size) {

	return NULL;
}
void xen_net_dev_free(struct net_device *dev) {

}



static int xen_net_xmit(struct net_device *dev, struct sk_buff *skb) {
	struct host_net_adp *hnet = netdev_priv(dev, struct host_net_adp);

	host_net_tx(hnet, skb->mac.raw, skb->len);

	return 0;
}

static int xen_net_start(struct net_device *dev) {
	struct host_net_adp *hnet = netdev_priv(dev, struct host_net_adp);

	return host_net_cfg(hnet, HOST_NET_START);
}

static int xen_net_stop(struct net_device *dev) {
	struct host_net_adp *hnet = netdev_priv(dev, struct host_net_adp);

	return host_net_cfg(hnet, HOST_NET_STOP);
}

static int xen_net_setmac(struct net_device *dev, const void *addr) {
	return ENOERR;
}

static irq_return_t xen_net_irq(unsigned int irq_num, void *dev_id) {
	// struct net_device *dev = (struct net_device *) dev_id;
	// struct host_net_adp *hnet = netdev_priv(dev, struct host_net_adp);
	// struct sk_buff *skb;
	// int len;

	// while ((len = host_net_rx_count(hnet))) {
	// 	if (!(skb = skb_alloc(len))) {
	// 		return IRQ_NONE;
	// 	}

	// 	host_net_rx(hnet, skb->mac.raw, len);
	// 	skb->dev = dev;

	// 	netif_rx(skb);
	// }

	return IRQ_NONE;
}

static const struct net_driver xen_net_drv_ops = {
	.xmit = xen_net_xmit,
	.start = xen_net_start,
	.stop = xen_net_stop,
	.set_macaddr = xen_net_setmac,
};

<<<<<<< HEAD
grant_ref_t gnttab_grant_access(domid_t domid, unsigned long frame, int readonly)
{
    gnttab_table[ref].frame = frame;
    gnttab_table[ref].domid = domid;
    // wmb();
    readonly *= GTF_readonly;
    gnttab_table[ref].flags = GTF_permit_access | readonly;

    return ref++;
}

static struct netfront_dev *init_netfront(char *_nodename,
                                		  void (*thenetif_rx)(unsigned char* data,
                                                       		  int len, void* arg),
                                   		  unsigned char rawmac[6],
                                   		  char **ip)
{

	struct netif_tx_sring *txs;
    struct netif_rx_sring *rxs;
	
    txs = (struct netif_tx_sring *) memory_pages[0];
    rxs = (struct netif_rx_sring *) memory_pages[1];
    memset(txs, 0, PAGE_SIZE);
    memset(rxs, 0, PAGE_SIZE);

    SHARED_RING_INIT(txs);
    SHARED_RING_INIT(rxs);

	char nodename[256];
	static int netfrontends = 0;

	snprintf(nodename, sizeof(nodename), "device/vif/%d", netfrontends);

	struct netfront_dev *dev = NULL;
	dev = malloc(sizeof(*dev));
	memset(dev, 0, sizeof(*dev));
	dev->nodename = strdup(nodename);

    FRONT_RING_INIT(&dev->tx, txs, PAGE_SIZE);
    FRONT_RING_INIT(&dev->rx, rxs, PAGE_SIZE);

	dev->tx_ring_ref = gnttab_grant_access(dev->dom, virt_to_mfn(txs), 0);
    dev->rx_ring_ref = gnttab_grant_access(dev->dom, virt_to_mfn(rxs), 0);
	
	return dev;
}

=======
>>>>>>> f2b438ef
static int xen_net_init(void) {
	xenstore_info();

	int res = 0;
	struct net_device *nic;
	nic = etherdev_alloc(sizeof(struct host_net_adp));
	if (nic == NULL) {
		return -ENOMEM;
	}
	nic->drv_ops = &xen_net_drv_ops;
	nic->irq = HOST_NET_IRQ;

	res = irq_attach(HOST_NET_IRQ, xen_net_irq, IF_SHARESUP, nic,
			"xen_net");
	if (res < 0) {
		return res;
	}

	char nodename[] = "device/vif/0";
	struct netfront_dev *dev = init_netfront(nodename, NULL, NULL, NULL);
	
	printk("nodename: %s\n"
		   "backend: %s\n"
		   "mac %s\n",
		   dev->nodename,
		   dev->backend,
		   dev->mac);
		   
	return 0;
	// return inetdev_register_dev(nic);
}<|MERGE_RESOLUTION|>--- conflicted
+++ resolved
@@ -10,11 +10,8 @@
 #include <stdlib.h>
 #include <errno.h>
 #include <string.h>
-<<<<<<< HEAD
 #include <stdlib.h>
-=======
 #include <unistd.h>
->>>>>>> f2b438ef
 #include <embox/unit.h>
 #include <xenstore.h>
 #include <kernel/printk.h>
@@ -25,14 +22,11 @@
 #include <arpa/inet.h>
 #include <net/l2/ethernet.h>
 
-<<<<<<< HEAD
 #include <xen/io/ring.h>
 #include <xen/xen.h>
 #include <xen/io/netif.h>
 #include <xen/grant_table.h>
-=======
 #include <xen/io/xenbus.h>
->>>>>>> f2b438ef
 
 #define XS_MAX_KEY_LENGTH 		256
 #define XS_MAX_VALUE_LENGTH		1024
@@ -87,8 +81,8 @@
     evtchn_port_t evtchn;
 
     char *nodename;
-    char *backend;
-    char *mac;
+    char backend[64];
+    char mac[64];
 
     // xenbus_event_queue events;
 
@@ -184,23 +178,24 @@
 
 	memset(xs_key, 0, XS_MAX_KEY_LENGTH);
 	sprintf(xs_key, "%s/tx-ring-ref", dev->nodename);
+
 	memset(xs_value, 0, XS_MAX_KEY_LENGTH);
 	sprintf(xs_value, "%u", dev->tx_ring_ref);
 	err = xenstore_write(xs_key, xs_value);
-    if (err) {
-        printk("[PANIC!] Can not write tx ring-ref\n");
-		return;
-    }
+	if (err) {
+		printk("[PANIC!] Can not write tx ring-ref\n");
+		return;
+	}
 
 	memset(xs_key, 0, XS_MAX_KEY_LENGTH);
 	sprintf(xs_key, "%s/rx-ring-ref", dev->nodename);
 	memset(xs_value, 0, XS_MAX_KEY_LENGTH);
 	sprintf(xs_value, "%u", dev->rx_ring_ref);
 	err = xenstore_write(xs_key, xs_value);
-    if (err) {
-        printk("[PANIC!] Can not write rx ring-ref\n");
-		return;
-    }
+	if (err) {
+		printk("[PANIC!] Can not write rx ring-ref\n");
+		return;
+	}
 
 #if 0
 	memset(xs_key, 0, XS_MAX_KEY_LENGTH);
@@ -208,10 +203,10 @@
 	memset(xs_value, 0, XS_MAX_KEY_LENGTH);
 	sprintf(xs_value, "%u", dev->evtchn);
 	err = xenstore_write(xs_key, xs_value);
-    if (err) {
-        printk("[PANIC!] Can not write event-channel");
-		return;
-    }
+	if (err) {
+		printk("[PANIC!] Can not write event-channel");
+		return;
+	}
 #endif
 
 	memset(xs_key, 0, XS_MAX_KEY_LENGTH);
@@ -219,69 +214,74 @@
 	memset(xs_value, 0, XS_MAX_KEY_LENGTH);
 	sprintf(xs_value, "%u", 1);
 	err = xenstore_write(xs_key, xs_value);
-    if (err) {
-        printk("[PANIC!] Can not write request-rx-copy\n");
-		return;
-    }
+	if (err) {
+		printk("[PANIC!] Can not write request-rx-copy\n");
+		return;
+	}
 
 
 	memset(xs_key, 0, XS_MAX_KEY_LENGTH);
 	sprintf(xs_key, "%s/state", dev->nodename);
+
 	memset(xs_value, 0, XS_MAX_KEY_LENGTH);
 	sprintf(xs_value, "%u", XenbusStateConnected);
-    sprintf(path, sizeof(path), "%s/state", dev->nodename);
-    err = xenstore_write(xs_key, xs_value);
-    if (err) {
-        printk("[PANIC!] can not switch state\n");
-		return;
-    }
+
+#if 0
+	sprintf(path, sizeof(path), "%s/state", dev->nodename);
+	err = xenstore_write(xs_key, xs_value);
+	if (err) {
+		printk("[PANIC!] can not switch state\n");
+		return;
+	}
+#endif
 
 	printk("End transaction\n");
 
+	printk("backend %p %d %d\n", dev->backend, sizeof(dev->backend), sizeof(dev->nodename));
 	memset(xs_key, 0, XS_MAX_KEY_LENGTH);
 	sprintf(xs_key, "%s/backend", dev->nodename);
-	xenstore_read(xs_key, dev->backend, XS_MAX_KEY_LENGTH);
+	xenstore_read(xs_key, dev->backend, sizeof(dev->backend));
 
 	memset(xs_key, 0, XS_MAX_KEY_LENGTH);
 	sprintf(xs_key, "%s/mac", dev->nodename);
 	xenstore_read(xs_key, dev->mac, XS_MAX_KEY_LENGTH);
-    
-    if ((dev->backend == NULL) || (dev->mac == NULL)) {
-        printk("[PANIC!] backend/mac failed\n");
-		return;
-    }
-
-    printk("backend at %s\n", dev->backend);
-    printk("mac is %s\n", dev->mac);
-
-    {
-        XenbusState state;
+
+	if ((dev->backend == NULL) || (dev->mac == NULL)) {
+		printk("[PANIC!] backend/mac failed\n");
+		return;
+	}
+
+	printk("backend at %s\n", dev->backend);
+	printk("mac is %s\n", dev->mac);
+
+	{
+		XenbusState state;
 		int count = 0;
 
 		memset(xs_key, 0, XS_MAX_KEY_LENGTH);
-        sprintf(xs_key, "%s/state", dev->backend);
-
-        // xenbus_watch_path_token(XBT_NIL, path, path, &dev->events);
+		sprintf(xs_key, "%s/state", dev->backend);
+
+		// xenbus_watch_path_token(XBT_NIL, path, path, &dev->events);
 
 		memset(xs_value, 0, XS_MAX_KEY_LENGTH);
 		xenstore_read(xs_key, xs_value, XS_MAX_KEY_LENGTH);
-        state = atoi(xs_value);
-        while (count < 10 && state < XenbusStateConnected) {
+		state = atoi(xs_value);
+		while (count < 10 && state < XenbusStateConnected) {
 			memset(xs_value, 0, XS_MAX_KEY_LENGTH);
 			xenstore_read(xs_key, xs_value, XS_MAX_KEY_LENGTH);
 			state = atoi(xs_value);
 			sleep(1);
 			++count;
 		}
-        if (state != XenbusStateConnected) {
-            printk("[PANIC!] backend not avalable, state=%d\n", state);
-            // xenbus_unwatch_path_token(XBT_NIL, path, path);
-            return;
-        }
-    }
-
-    printk("**************************\n");
-    // unmask_evtchn(dev->evtchn);
+		if (state != XenbusStateConnected) {
+			printk("[PANIC!] backend not avalable, state=%d\n", state);
+			// xenbus_unwatch_path_token(XBT_NIL, path, path);
+			return;
+		}
+	}
+
+	printk("**************************\n");
+	// unmask_evtchn(dev->evtchn);
 
 	return;
 }
@@ -372,7 +372,6 @@
 	.set_macaddr = xen_net_setmac,
 };
 
-<<<<<<< HEAD
 grant_ref_t gnttab_grant_access(domid_t domid, unsigned long frame, int readonly)
 {
     gnttab_table[ref].frame = frame;
@@ -385,22 +384,22 @@
 }
 
 static struct netfront_dev *init_netfront(char *_nodename,
-                                		  void (*thenetif_rx)(unsigned char* data,
-                                                       		  int len, void* arg),
-                                   		  unsigned char rawmac[6],
-                                   		  char **ip)
+		void (*thenetif_rx)(unsigned char* data,
+			int len, void* arg),
+		unsigned char rawmac[6],
+		char **ip)
 {
 
 	struct netif_tx_sring *txs;
-    struct netif_rx_sring *rxs;
-	
-    txs = (struct netif_tx_sring *) memory_pages[0];
-    rxs = (struct netif_rx_sring *) memory_pages[1];
-    memset(txs, 0, PAGE_SIZE);
-    memset(rxs, 0, PAGE_SIZE);
-
-    SHARED_RING_INIT(txs);
-    SHARED_RING_INIT(rxs);
+	struct netif_rx_sring *rxs;
+
+	txs = (struct netif_tx_sring *) memory_pages[0];
+	rxs = (struct netif_rx_sring *) memory_pages[1];
+	memset(txs, 0, PAGE_SIZE);
+	memset(rxs, 0, PAGE_SIZE);
+
+	SHARED_RING_INIT(txs);
+	SHARED_RING_INIT(rxs);
 
 	char nodename[256];
 	static int netfrontends = 0;
@@ -412,17 +411,15 @@
 	memset(dev, 0, sizeof(*dev));
 	dev->nodename = strdup(nodename);
 
-    FRONT_RING_INIT(&dev->tx, txs, PAGE_SIZE);
-    FRONT_RING_INIT(&dev->rx, rxs, PAGE_SIZE);
+	FRONT_RING_INIT(&dev->tx, txs, PAGE_SIZE);
+	FRONT_RING_INIT(&dev->rx, rxs, PAGE_SIZE);
 
 	dev->tx_ring_ref = gnttab_grant_access(dev->dom, virt_to_mfn(txs), 0);
-    dev->rx_ring_ref = gnttab_grant_access(dev->dom, virt_to_mfn(rxs), 0);
-	
+	dev->rx_ring_ref = gnttab_grant_access(dev->dom, virt_to_mfn(rxs), 0);
+
 	return dev;
 }
 
-=======
->>>>>>> f2b438ef
 static int xen_net_init(void) {
 	xenstore_info();
 
@@ -443,6 +440,8 @@
 
 	char nodename[] = "device/vif/0";
 	struct netfront_dev *dev = init_netfront(nodename, NULL, NULL, NULL);
+
+	xenstore_interaction(dev);
 	
 	printk("nodename: %s\n"
 		   "backend: %s\n"
