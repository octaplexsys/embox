--- conflicted
+++ resolved
@@ -29,11 +29,10 @@
 #include <hal/context.h>
 #include <hal/ipl.h>
 #include <util/slist.h>
-<<<<<<< HEAD
+
 #include <profiler/tracing/trace.h>
-=======
+
 #include <time.h>
->>>>>>> edbf2e65
 
 #include "types.h"
 
