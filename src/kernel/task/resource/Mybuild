package embox.kernel.task.resource

module errno {
	source "errno.c"

	depends embox.kernel.task.task_resource
	@NoRuntime depends embox.compat.libc.assert
}

module idesc_table {
	option number idesc_table_size=64
	source "idesc_table.c", "idesc_table.h"

	depends embox.kernel.task.task_resource
	@NoRuntime depends embox.kernel.task.idesc
	@NoRuntime depends embox.compat.libc.assert
}

<<<<<<< HEAD
module file_table {
	source "file_table.c"

	depends embox.fs.dvfs
}

module task_heap {
	source "task_heap.c"
	depends embox.kernel.task.task_resource
}

=======
>>>>>>> 73765608
module mmap {
	source "mmap.c"

	depends embox.kernel.task.task_resource
	@NoRuntime depends embox.mem.mmap_api
	@NoRuntime depends embox.compat.libc.assert
}

module mmap_notify {
	source "mmap_notify.c"

	@NoRuntime depends embox.arch.mmu
	@NoRuntime depends embox.kernel.task.task_resource
	@NoRuntime depends embox.mem.mmap_api
	@NoRuntime depends embox.compat.libc.assert
}

module module_ptr {
	source "module_ptr.c"
}

module security {
	option number security_size
	source "security.c"

	depends embox.kernel.task.task_resource
	@NoRuntime depends embox.compat.libc.assert
	@NoRuntime depends embox.compat.libc.str
}

module sig_table {
	source "sig_table.c"

	depends embox.kernel.task.task_resource
	@NoRuntime depends embox.compat.libc.assert
	@NoRuntime depends embox.compat.libc.str
}

module thread_key_table {
	source "thread_key_table.c", "thread_key_table.h"

	depends embox.kernel.task.task_resource
	@NoRuntime depends embox.kernel.thread.mutex
	@NoRuntime depends embox.kernel.thread.thread_local
	@NoRuntime depends embox.compat.libc.assert
	@NoRuntime depends embox.util.indexator
}
<|MERGE_RESOLUTION|>--- conflicted
+++ resolved
@@ -16,20 +16,12 @@
 	@NoRuntime depends embox.compat.libc.assert
 }
 
-<<<<<<< HEAD
 module file_table {
 	source "file_table.c"
 
 	depends embox.fs.dvfs
 }
 
-module task_heap {
-	source "task_heap.c"
-	depends embox.kernel.task.task_resource
-}
-
-=======
->>>>>>> 73765608
 module mmap {
 	source "mmap.c"
 
