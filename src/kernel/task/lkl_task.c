#include <stdio.h>

#pragma GCC diagnostic push
#pragma GCC diagnostic warning "-Wundef"
#include <lkl_host.h>
#include <lkl.h>
#pragma GCC diagnostic pop
#include <embox/unit.h>
#include <hal/test/traps_core.h>
#include <kernel/printk.h>
#include <assert.h>
#include <stdlib.h>

#define DISK_CAPACITY 4096


EMBOX_UNIT_INIT(lkl_task_init);

extern __trap_handler __exception_table[0x20];

static int fd_get_capacity(struct lkl_disk disk, unsigned long long *res) {
	*res = DISK_CAPACITY;
	return 0;
}

static int blk_request(struct lkl_disk disk, struct lkl_blk_req *req) {
	int err = 0;

	switch (req->type) {
	case LKL_DEV_BLK_TYPE_READ:
		break;

	case LKL_DEV_BLK_TYPE_WRITE:
		break;

	case LKL_DEV_BLK_TYPE_FLUSH:

	case LKL_DEV_BLK_TYPE_FLUSH_OUT:
		break;

	default:
		return LKL_DEV_BLK_STATUS_UNSUP;
	}

	if (err < 0) {
		return LKL_DEV_BLK_STATUS_IOERR;
	}

	return LKL_DEV_BLK_STATUS_OK;
}


static struct lkl_dev_blk_ops embox_lkl_dev_blk_ops = {
	.get_capacity = fd_get_capacity,
	.request = blk_request,
};

static int handler(uint32_t nr, void * data) {
	pt_regs_t * st = (pt_regs_t*)data;
	long ret = -1;

	switch (st->eax) {
		case 4:
			ret = lkl_sys_write((unsigned int)st->ebx, (const char*)st->ecx, (lkl_size_t)st->edx);
			break;
		default:
			printk("Unknown syscall! It's code is %d\n", st->eax);
			break;
	}

	// return result of lkl syscall to program
	st->eax = ret;

	// go to next instruction as handler finished his work
	st->eip += 2;
	return 0;
}

static int lkl_task_init(void) {
	long ret = 0;
	char cmdline[64];
	int fd;
	struct lkl_disk disk;
	unsigned int disk_id, dev;

	disk.ops = &embox_lkl_dev_blk_ops;

	ret = lkl_disk_add(&disk);
	if (ret < 0) {
		printk("Can't add disk: %s\n", lkl_strerror(ret));
		return -1;
	}
	disk_id = ret;

	snprintf(cmdline, sizeof(cmdline), "mem=64M loglevel=8"); // loglevel=8 is from tests
    ret = lkl_start_kernel(&lkl_host_ops, cmdline);

<<<<<<< HEAD
	intptr_t t = (intptr_t)malloc(4096 * 2);
	t += 0xFFF;
	t &= ~0xFFF;

	int fd = lkl_sys_open("/test", LKL_O_RDWR | LKL_O_CREAT, 0777);
	printk("%d\n", fd);

	for (int q = 0; q < 10; q++) {
		int err_code = lkl_sys_write(fd, "TESTME", 6);
		assert(err_code == 6);
	}
	

	char * addr = lkl_sys_mmap((void*)t, 4096, 0, 0x10 | 0x02, fd, 0);
	printk("%p\n", addr);

	for (int q = 0; q < 6; q++) {
		printk("%c", addr[q]);
	}
	printk("\n");

=======
	if (ret < 0) {
		printk("Can't start lkl: %s\n", lkl_strerror(ret));
	}

	ret = lkl_get_virtio_blkdev(disk_id, 0, &dev);

	if (ret < 0) {
		printk("lkl_get_virtio_blkdev error: %s\n", lkl_strerror(ret));
	}

	ret = lkl_sys_mknod("/vda", LKL_S_IFBLK | 0600, dev);

	if (ret < 0) {
		printk("lkl_sys_mknod error: %s\n", lkl_strerror(ret));
	}

	fd = lkl_sys_open("/vda", LKL_O_RDWR, 0);

	if (fd < 0) {
		printk("Can't open the file: %s\n", lkl_strerror(fd));
		return -1;
	}

	ret = lkl_sys_write(fd, "test", 4);

	if (ret < 0) {
		printk("can't write: %s\n", lkl_strerror(ret));
		return -1;
	}

	ret = lkl_sys_fsync(fd);

	if (ret < 0) {
		printk("fsync error: %s\n", lkl_strerror(ret));
	}
>>>>>>> 631f3f3e

	// set lkl handlers for syscalls
	__exception_table[0xd] = handler;
	return 0;
}<|MERGE_RESOLUTION|>--- conflicted
+++ resolved
@@ -93,9 +93,11 @@
 	disk_id = ret;
 
 	snprintf(cmdline, sizeof(cmdline), "mem=64M loglevel=8"); // loglevel=8 is from tests
-    ret = lkl_start_kernel(&lkl_host_ops, cmdline);
+  ret = lkl_start_kernel(&lkl_host_ops, cmdline);
+	if (ret < 0) {
+		printk("Can't start lkl: %s\n", lkl_strerror(ret));
+	}
 
-<<<<<<< HEAD
 	intptr_t t = (intptr_t)malloc(4096 * 2);
 	t += 0xFFF;
 	t &= ~0xFFF;
@@ -116,11 +118,6 @@
 		printk("%c", addr[q]);
 	}
 	printk("\n");
-
-=======
-	if (ret < 0) {
-		printk("Can't start lkl: %s\n", lkl_strerror(ret));
-	}
 
 	ret = lkl_get_virtio_blkdev(disk_id, 0, &dev);
 
@@ -153,7 +150,6 @@
 	if (ret < 0) {
 		printk("fsync error: %s\n", lkl_strerror(ret));
 	}
->>>>>>> 631f3f3e
 
 	// set lkl handlers for syscalls
 	__exception_table[0xd] = handler;
