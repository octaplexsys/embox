/**
 * @file
 * @brief
 *
 * @date 06.05.2013
 * @author Anton Bulychev
 */

#include <assert.h>
#include <errno.h>

#include <kernel/sched/waitq.h>

#include <kernel/irq.h>
#include <kernel/spinlock.h>
#include <kernel/sched.h>
#include <kernel/thread.h>

#include <util/member.h>
#include <util/dlist.h>

#include <kernel/critical.h>
#include <kernel/time/timer.h>

#include <mem/sysmalloc.h>
#include "waitq_protect_link.h"

void __waitq_add(struct waitq *wq, struct waitq_link *wql) {
	assert(wq && wql);

	if (dlist_empty(&wql->link))
		dlist_add_prev(&wql->link, &wq->list);
}

void waitq_add(struct waitq *wq, struct waitq_link *wql) {
	ipl_t ipl;

	assert(wq && wql);

	ipl = spin_lock_ipl(&wq->lock);
	__waitq_add(wq, wql);
	spin_unlock_ipl(&wq->lock, ipl);
}

void __waitq_del(struct waitq *wq, struct waitq_link *wql) {
	assert(wq && wql);

	if (!dlist_empty(&wql->link))
		dlist_del_init(&wql->link);
}

void waitq_del(struct waitq *wq, struct waitq_link *wql) {
	ipl_t ipl;

	assert(wq && wql);

	ipl = spin_lock_ipl(&wq->lock);
	__waitq_del(wq, wql);
	spin_unlock_ipl(&wq->lock, ipl);
}

void waitq_wait_prepare(struct waitq *wq, struct waitq_link *_wql) {
	struct waitq_link *wql;

	wql = waitq_link_create_protected(_wql);

	waitq_add(wq, wql);
	sched_wait_prepare();
}

void waitq_wait_cleanup(struct waitq *wq, struct waitq_link *_wql) {
	struct waitq_link *wql;

	sched_wait_cleanup();

	wql = waitq_link_find_protected(_wql);

	waitq_del(wq, wql);

	waitq_link_delete_protected(wql);
}

void __waitq_wakeup(struct waitq *wq, int nr) {
	struct waitq_link *wql;

	assert(wq);

	dlist_foreach_entry(wql, &wq->list, link) {
<<<<<<< HEAD
		if (!sched_wakeup(wql->schedee))
=======
		assert(wql->thread);
		if (!sched_wakeup(wql->thread))
>>>>>>> 3b887f41
			continue;

		// TODO mark this wql as the one who has woken the thread up? -- Eldar

		if (!--nr)
			break;
	}
}

void waitq_wakeup(struct waitq *wq, int nr) {
	assert(wq);
	SPIN_IPL_PROTECTED_DO(&wq->lock, __waitq_wakeup(wq, nr));
}<|MERGE_RESOLUTION|>--- conflicted
+++ resolved
@@ -86,12 +86,8 @@
 	assert(wq);
 
 	dlist_foreach_entry(wql, &wq->list, link) {
-<<<<<<< HEAD
+		assert(wql->schedee);
 		if (!sched_wakeup(wql->schedee))
-=======
-		assert(wql->thread);
-		if (!sched_wakeup(wql->thread))
->>>>>>> 3b887f41
 			continue;
 
 		// TODO mark this wql as the one who has woken the thread up? -- Eldar
