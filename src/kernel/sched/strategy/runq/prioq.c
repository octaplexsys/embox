/**
 * @file
 * @brief
 *
 * @date 06.03.2013
 * @author Anton Bulychev
 */

#include <util/prioq.h>

#include <kernel/runnable/runnable.h>
#include <kernel/runnable/runnable_priority.h>
#include <kernel/sched/sched_strategy.h>
#include <kernel/task.h>

#define rq_field      sched_attr.runq_link


/* return -1 if priority t1 less than t2
 * 0 if them equals
 * 1 if priority t1 more than t2
 */
static inline int runnable_prio_comparator(struct prioq_link *first,
		struct prioq_link *second) {
	struct runnable *t1 = prioq_element(first, struct runnable, rq_field);
	struct runnable *t2 = prioq_element(second, struct runnable, rq_field);
	sched_priority_t p1, p2;
	p1 = runnable_priority_get(t1);
	p2 = runnable_priority_get(t2);

	return p1 < p2 ? (-1) : (p1 > p2);
}

void runq_item_init(runq_item_t *runq_link) {
	prioq_link_init(runq_link);
}

void runq_init(runq_t *queue) {
	prioq_init(queue);
}

<<<<<<< HEAD
void runq_queue_insert(runq_queue_t *queue, struct runnable *runnable) {
	prioq_enqueue(runnable, runnable_prio_comparator, queue, rq_field);
}

void runq_queue_remove(runq_queue_t *queue, struct runnable *runnable) {
	prioq_remove(runnable, runnable_prio_comparator, rq_field);
}

struct runnable *runq_queue_extract(runq_queue_t *queue) {
	return prioq_dequeue(runnable_prio_comparator, queue, struct runnable, rq_field);
=======
void runq_insert(runq_t *queue, struct thread *thread) {
	prioq_enqueue(thread, thread_prio_comparator, queue, rq_field);
}

void runq_remove(runq_t *queue, struct thread *thread) {
	prioq_remove(thread, thread_prio_comparator, rq_field);
}

struct thread *runq_extract(runq_t *queue) {
	return prioq_dequeue(thread_prio_comparator, queue,struct thread, rq_field);
>>>>>>> 8bbe2711
}<|MERGE_RESOLUTION|>--- conflicted
+++ resolved
@@ -39,27 +39,14 @@
 	prioq_init(queue);
 }
 
-<<<<<<< HEAD
-void runq_queue_insert(runq_queue_t *queue, struct runnable *runnable) {
+void runq_insert(runq_t *queue, struct runnable *runnable) {
 	prioq_enqueue(runnable, runnable_prio_comparator, queue, rq_field);
 }
 
-void runq_queue_remove(runq_queue_t *queue, struct runnable *runnable) {
+void runq_remove(runq_t *queue, struct runnable *runnable) {
 	prioq_remove(runnable, runnable_prio_comparator, rq_field);
 }
 
-struct runnable *runq_queue_extract(runq_queue_t *queue) {
-	return prioq_dequeue(runnable_prio_comparator, queue, struct runnable, rq_field);
-=======
-void runq_insert(runq_t *queue, struct thread *thread) {
-	prioq_enqueue(thread, thread_prio_comparator, queue, rq_field);
-}
-
-void runq_remove(runq_t *queue, struct thread *thread) {
-	prioq_remove(thread, thread_prio_comparator, rq_field);
-}
-
-struct thread *runq_extract(runq_t *queue) {
-	return prioq_dequeue(thread_prio_comparator, queue,struct thread, rq_field);
->>>>>>> 8bbe2711
+struct runnable *runq_extract(runq_t *queue) {
+	return prioq_dequeue(runnable_prio_comparator, queue,struct runnable, rq_field);
 }