/**
 * @file
 * @brief Tmp file system
 *
 * @date 12.11.12
 * @author Andrey Gazukin
 */

#include <stdio.h>
#include <string.h>
#include <stdlib.h>
#include <errno.h>
#include <unistd.h>
#include <fcntl.h>

#include <fs/fs_drv.h>
#include <fs/vfs.h>
#include <fs/tmpfs.h>
#include <util/array.h>
#include <embox/unit.h>
#include <embox/block_dev.h>
#include <mem/misc/pool.h>
#include <mem/phymem.h>
#include <drivers/ramdisk.h>
#include <fs/file_system.h>
#include <fs/file_desc.h>

/* tmpfs filesystem description pool */
POOL_DEF(tmpfs_fs_pool, struct tmpfs_fs_info, OPTION_GET(NUMBER,tmpfs_descriptor_quantity));

/* tmpfs file description pool */
POOL_DEF(tmpfs_file_pool, struct tmpfs_file_info, OPTION_GET(NUMBER,tmpfs_inode_quantity));

INDEX_DEF(tmpfs_file_idx,0,OPTION_GET(NUMBER,tmpfs_inode_quantity));

/* define sizes in 4096 blocks */
#define MAX_FILE_SIZE OPTION_GET(NUMBER,tmpfs_file_size)
#define FILESYSTEM_SIZE OPTION_GET(NUMBER,tmpfs_filesystem_size)

#define TMPFS_NAME "tmpfs"
#define TMPFS_DEV  "/dev/ram0"
#define TMPFS_DIR  "/tmp"

static char sector_buff[PAGE_SIZE()];/* TODO */

static int tmpfs_format(void *path);
static int tmpfs_mount(void *dev, void *dir);

static int tmpfs_init(void * par) {
	struct node *dev_node, *dir_node;

	if (NULL == par) {
		return 0;
	}

	/*TODO */

	if (0 != ramdisk_create(TMPFS_DEV, FILESYSTEM_SIZE * PAGE_SIZE())) {
		return -1;
	}

<<<<<<< HEAD
	if ((NULL == (dev_node = vfs_find_node(TMPFS_DEV, NULL))) ||
	  (NULL == (dir_node = vfs_add_path(TMPFS_DIR, NULL)))) {
=======
	dev_node = vfs_lookup(NULL, TMPFS_DEV);
	if (!dev_node) {
>>>>>>> 31b25967
		return -1;
	}

	/* format filesystem */
<<<<<<< HEAD
	if (0 != tmpfs_format((void *)dev_node)) {
=======
	if (0 != tmpfs_format((void *) dev_node)) {
		return -1;
	}

	dir_node = vfs_create(NULL, TMPFS_DIR, S_IFDIR);
	if (!dir_node) {
>>>>>>> 31b25967
		return -1;
	}

	/* mount filesystem */
	return tmpfs_mount(dev_node, dir_node);
}

static int tmp_ramdisk_fs_init(void) {
	return tmpfs_init(TMPFS_DEV);
}
EMBOX_UNIT_INIT(tmp_ramdisk_fs_init); /*TODO*/



static int    tmpfs_open(struct node *node, struct file_desc *file_desc, int flags);
static int    tmpfs_close(struct file_desc *desc);
static size_t tmpfs_read(struct file_desc *desc, void *buf, size_t size);
static size_t tmpfs_write(struct file_desc *desc, void *buf, size_t size);
static int    tmpfs_ioctl(struct file_desc *desc, int request, va_list args);

static struct kfile_operations tmpfs_fop = {
		tmpfs_open,
		tmpfs_close,
		tmpfs_read,
		tmpfs_write,
		tmpfs_ioctl
};

/*
 * file_operation
 */


static int tmpfs_open(struct node *node, struct file_desc *desc, int flags) {
	struct nas *nas;
	//char path [MAX_LENGTH_PATH_NAME];
	tmpfs_file_info_t *fi;

	nas = node->nas;
	fi = (tmpfs_file_info_t *)nas->fi->privdata;

	fi->mode = flags;
	if (O_WRONLY == fi->mode) {
		nas->fi->ni.size = 0;
	}

	fi->pointer = desc->cursor;

	return 0;
}

static int tmpfs_close(struct file_desc *desc) {
	return 0;
}

static int tmpfs_read_sector(struct nas *nas, char *buffer,
		uint32_t count, uint32_t sector) {
	struct tmpfs_fs_info *fsi;

	fsi = nas->fs->fsi;

	if (0 > block_dev_read(nas->fs->bdev, (char *) buffer,
			count * fsi->block_size, sector)) {
		return -1;
	} else {
		return count;
	}
}

static int tmpfs_write_sector(struct nas *nas, char *buffer,
		uint32_t count, uint32_t sector) {
	struct tmpfs_fs_info *fsi;

	fsi = nas->fs->fsi;

	if (0 > block_dev_write(nas->fs->bdev, (char *) buffer,
			count * fsi->block_size, sector)) {
		return -1;
	} else {
		return count;
	}
}

static size_t tmpfs_read(struct file_desc *desc, void *buf, size_t size) {
	size_t len;
	size_t current, cnt;
	uint32_t end_pointer;
	blkno_t blk;
	uint32_t bytecount;
	uint32_t start_block;		/* start of file */
	struct nas *nas;
	struct tmpfs_fs_info *fsi;
	struct tmpfs_file_info *fi;

	nas = desc->node->nas;
	fi = nas->fi->privdata;
	fsi = nas->fs->fsi;

	fi->pointer = desc->cursor;

	len = size;

	/* Don't try to read past EOF */
	if (len > nas->fi->ni.size - fi->pointer) {
		len = nas->fi->ni.size - fi->pointer;
	}

	end_pointer = fi->pointer + len;
	bytecount = 0;
	start_block = fi->index * fsi->block_per_file;

	while(len) {
		blk = fi->pointer / fsi->block_size;
		/* check if block over the file */
		if (blk >= fsi->block_per_file) {
			bytecount = 0;
			break;
		} else {
			blk += start_block;
		}
		/* check if block over the filesystem */
		if (blk >= fsi->numblocks) {
			bytecount = 0;
			break;
		}
		/* calculate pointer in scratch buffer */
		current = fi->pointer % fsi->block_size;

		/* set the counter how many bytes read from block */
		if (end_pointer - fi->pointer > fsi->block_size) {
			if (current) {
				cnt = fsi->block_size - current;
			} else {
				cnt = fsi->block_size;
			}
		} else {
			cnt = end_pointer - fi->pointer;
		}

		/* one 4096-bytes block read operation */
		if (1 != tmpfs_read_sector(nas, sector_buff, 1, blk)) {
			bytecount = 0;
			break;
		}
		/* get data from block */
		memcpy (buf, sector_buff + current, cnt);

		bytecount += cnt;
		/* shift the pointer */
		fi->pointer += cnt;
		if (end_pointer >= fi->pointer) {
			break;
		}
	}

	desc->cursor = fi->pointer;
	return bytecount;
}


static size_t tmpfs_write(struct file_desc *desc, void *buf, size_t size) {
	tmpfs_file_info_t *fi;
	size_t len;
	size_t current, cnt;
	uint32_t end_pointer;
	blkno_t blk;
	uint32_t bytecount;
	uint32_t start_block;
	struct nas *nas;
	struct tmpfs_fs_info *fsi;

	nas = desc->node->nas;
	fi = (tmpfs_file_info_t *)nas->fi->privdata;
	fsi = nas->fs->fsi;

	bytecount = 0;

	/* Don't allow writes to a file that's open as readonly */
	if (!(fi->mode & O_WRONLY) && !(fi->mode & O_APPEND)) {
		return 0;
	}

	fi->pointer = desc->cursor;
	len = size;
	end_pointer = fi->pointer + len;
	start_block = fi->index * fsi->block_per_file;

	while(1) {
		if (0 == fsi->block_size) {
			return 0;
		}
		blk = fi->pointer / fsi->block_size;
		/* check if block over the file */
		if (blk >= fsi->block_per_file) {
			bytecount = 0;
			break;
		} else {
			blk += start_block;
		}
		/* calculate pointer in scratch buffer */
		current = fi->pointer % fsi->block_size;

		/* set the counter how many bytes written in block */
		if (end_pointer - fi->pointer > fsi->block_size) {
			if (current) {
				cnt = fsi->block_size - current;
			} else {
				cnt = fsi->block_size;
			}
		} else {
			cnt = end_pointer - fi->pointer;
			/* over the block ? */
			if ((current + cnt) > fsi->block_size) {
				cnt -= (current + cnt) % fsi->block_size;
			}
		}

		/* one 4096-bytes block read operation */
		if (1 != tmpfs_read_sector(nas, sector_buff, 1, blk)) {
			bytecount = 0;
			break;
		}
		/* set new data in block */
		memcpy (sector_buff + current, buf, cnt);

		/* write one block to device */
		if (1 != tmpfs_write_sector(nas, sector_buff, 1, blk)) {
			bytecount = 0;
			break;
		}
		bytecount += cnt;
		/* shift the pointer */
		fi->pointer += cnt;
		if (end_pointer <= fi->pointer) {
			break;
		}
	}
	/* if we write over the last EOF, set new filelen */
	if (nas->fi->ni.size < fi->pointer) {
		nas->fi->ni.size = fi->pointer;
	}

	desc->cursor = fi->pointer;
	return bytecount;
}

static int tmpfs_ioctl(struct file_desc *desc, int request, va_list args) {
	return 0;
}

/*
static int tmpfs_seek(void *file, long offset, int whence);
static int tmpfs_stat(void *file, void *buff);

static int tmpfs_fseek(void *file, long offset, int whence) {
	struct file_desc *desc;
	tmpfs_file_info_t *fi;
	uint32_t curr_offset;

	curr_offset = offset;

	desc = (struct file_desc *) file;
	fi = (tmpfs_file_info_t *)desc->node->fi;

	switch (whence) {
	case SEEK_SET:
		break;
	case SEEK_CUR:
		curr_offset += fi->pointer;
		break;
	case SEEK_END:
		curr_offset = fi->filelen + offset;
		break;
	default:
		return -1;
	}

	if (curr_offset > fi->filelen) {
		curr_offset = fi->filelen;
	}
	fi->pointer = curr_offset;
	return 0;
}
static int tmpfs_stat(void *file, void *buff) {
	struct file_desc *desc;
	tmpfs_file_info_t *fi;
	stat_t *buffer;

	desc = (struct file_desc *) file;
	fi = (tmpfs_file_info_t *)desc->node->fi;
	buffer = (stat_t *) buff;

	if (buffer) {
			memset(buffer, 0, sizeof(stat_t));

			buffer->st_mode = fi->mode;
			buffer->st_ino = fi->index;
			buffer->st_nlink = 1;
			buffer->st_dev = *(int *) fsi->bdev;
			buffer->st_atime = buffer->st_mtime = buffer->st_ctime = 0;
			buffer->st_size = fi->filelen;
			buffer->st_blksize = fsi->block_size;
			buffer->st_blocks = fsi->numblocks;
		}

	return fi->filelen;
}
*/


static int tmpfs_init(void * par);
static int tmpfs_format(void *path);
static int tmpfs_mount(void *dev, void *dir);
static int tmpfs_create(struct node *parent_node, struct node *node);
static int tmpfs_delete(struct node *node);

static fsop_desc_t tmpfs_fsop = {
		tmpfs_init,
		tmpfs_format,
		tmpfs_mount,
		tmpfs_create,
		tmpfs_delete
};

static fs_drv_t tmpfs_drv = {
	.name = TMPFS_NAME,
	.file_op = &tmpfs_fop,
	.fsop = &tmpfs_fsop
};

static tmpfs_file_info_t *tmpfs_create_file(struct nas *nas) {
	tmpfs_file_info_t *fi;

<<<<<<< HEAD
	if (NULL == (fi = pool_alloc(&tmpfs_file_pool))) {
=======
	fi = pool_alloc(&tmpfs_file_pool);
	if (!fi) {
>>>>>>> 31b25967
		return NULL;
	}

	fi->index = index_alloc(&tmpfs_file_idx, INDEX_ALLOC_MIN);
	nas->fi->ni.size = fi->pointer = 0;

	return fi;
}

static node_t *tmpfs_create_dot(node_t *parent_node, const char *name) {
	node_t *dot_node;
	struct nas *parent_nas, *nas;

	parent_nas = parent_node->nas;

<<<<<<< HEAD
	if (node_is_directory(node)) {
		node_quantity = 3; /* need create . and .. directory */
	} else {
		node_quantity = 1;
=======
	dot_node = vfs_create_child(parent_node, name, S_IFDIR);
	if (dot_node) {
		nas = dot_node->nas;
		nas->fs = parent_nas->fs;
		/* don't need create fi for directory - take root node fi */
		nas->fi->privdata = parent_nas->fi->privdata;
>>>>>>> 31b25967
	}

<<<<<<< HEAD
	for (int count = 0; count < node_quantity; count ++) {
		if (0 < count) {
			if (1 == count) {
				strcat(path, "/.");
			} else if (2 == count) {
				strcat(path, ".");
			}
			if (NULL == (node = vfs_add_path (path, NULL))) {
				return -ENOMEM;
			}
		}
=======
	return dot_node;
}
>>>>>>> 31b25967

static int tmpfs_create(struct node *parent_node, struct node *node) {
	struct nas *nas;

<<<<<<< HEAD
		if ((0 >= count) & (!node_is_directory(node))) {
			if (NULL == (nas->fi->privdata = tmpfs_create_file(nas))) {
				return -ENOMEM;
			}
=======
	nas = node->nas;

	if (!node_is_directory(node)) {
		if (!(nas->fi->privdata = tmpfs_create_file(nas))) {
			return -ENOMEM;
		}
		nas->fs = parent_node->nas->fs;

	} else {
		if (!tmpfs_create_dot(node, ".") ||
			!tmpfs_create_dot(node, "..")) {
			return -ENOMEM;
>>>>>>> 31b25967
		}
	}

	return 0;
}

static int tmpfs_delete(struct node *node) {
	struct tmpfs_file_info *fi;
	struct tmpfs_fs_info *fsi;
	node_t *dot_node;
	struct nas *nas;
	char path [MAX_LENGTH_PATH_NAME];

	nas = node->nas;
	fi = nas->fi->privdata;
	fsi = nas->fs->fsi;

	vfs_get_path_by_node(node, path);

	/* need delete "." and ".." node for directory */
	if (node_is_directory(node)) {
		dot_node = vfs_lookup_child(node, ".");
		if (dot_node) {
			vfs_del_leaf(dot_node);
		}

		dot_node = vfs_lookup_child(node, "..");
		if (dot_node) {
			vfs_del_leaf(dot_node);
		}

<<<<<<< HEAD
		path[strlen(path) - 3] = '\0';
=======
>>>>>>> 31b25967
	} else {
		index_free(&tmpfs_file_idx, fi->index);
		pool_free(&tmpfs_file_pool, fi);
	}

	/* root node - have fi, but haven't index*/
	if (0 == strcmp((const char *) path, (const char *) fsi->mntto)){
		pool_free(&tmpfs_fs_pool, fsi);
	}

	vfs_del_leaf(node);

	return 0;
}

static int tmpfs_format(void *dev) {
	node_t *dev_node;
	struct nas *dev_nas;
	struct node_fi *dev_fi;

	if (NULL == (dev_node = dev)) {
		return -ENODEV;/*device not found*/
	}

	if (!node_is_block_dev(dev_node)) {
		return -ENODEV;
	}
	dev_nas = dev_node->nas;
	dev_fi = dev_nas->fi;

	if (MAX_FILE_SIZE > block_dev(dev_fi->privdata)->size / PAGE_SIZE()) {
		return -ENOSPC;
	}
	return 0;
}

static int tmpfs_mount(void *dev, void *dir) {
	struct node *dir_node, *dev_node;
	struct nas *dir_nas, *dev_nas;
	struct tmpfs_file_info *fi;
	struct tmpfs_fs_info *fsi;
	struct node_fi *dev_fi;

	dev_node = dev;
	dev_nas = dev_node->nas;
	dir_node = dir;
	dir_nas = dir_node->nas;

	if (NULL == (dev_fi = dev_nas->fi)) {
		return -ENODEV;
	}

	if (NULL == (dir_nas->fs = alloc_filesystem("tmpfs"))) {
		return -ENOMEM;
	}
	dir_nas->fs->bdev = dev_fi->privdata;

	/* allocate this fs info */
	if (NULL == (fsi = pool_alloc(&tmpfs_fs_pool))) {
		free_filesystem(dir_nas->fs);
		return -ENOMEM;
	}
	memset(fsi, 0, sizeof(struct tmpfs_fs_info));
	dir_nas->fs->fsi = fsi;
	vfs_get_path_by_node(dir_node, fsi->mntto);
	vfs_get_path_by_node(dev_node, fsi->mntfrom);
	fsi->block_per_file = MAX_FILE_SIZE;
	fsi->block_size = PAGE_SIZE();
	fsi->numblocks = block_dev(dev_fi->privdata)->size / PAGE_SIZE();

	/* allocate this directory info */
	if (NULL == (fi = pool_alloc(&tmpfs_file_pool))) {
		return -ENOMEM;
	}
	memset(fi, 0, sizeof(struct tmpfs_file_info));
	fi->index = fi->mode = 0;
	fi->pointer = 0;
	dir_nas->fi->privdata = (void *) fi;

	return 0;
}

DECLARE_FILE_SYSTEM_DRIVER(tmpfs_drv);
<|MERGE_RESOLUTION|>--- conflicted
+++ resolved
@@ -49,7 +49,7 @@
 static int tmpfs_init(void * par) {
 	struct node *dev_node, *dir_node;
 
-	if (NULL == par) {
+	if(NULL == par) {
 		return 0;
 	}
 
@@ -59,27 +59,18 @@
 		return -1;
 	}
 
-<<<<<<< HEAD
-	if ((NULL == (dev_node = vfs_find_node(TMPFS_DEV, NULL))) ||
-	  (NULL == (dir_node = vfs_add_path(TMPFS_DIR, NULL)))) {
-=======
 	dev_node = vfs_lookup(NULL, TMPFS_DEV);
 	if (!dev_node) {
->>>>>>> 31b25967
 		return -1;
 	}
 
 	/* format filesystem */
-<<<<<<< HEAD
-	if (0 != tmpfs_format((void *)dev_node)) {
-=======
 	if (0 != tmpfs_format((void *) dev_node)) {
 		return -1;
 	}
 
 	dir_node = vfs_create(NULL, TMPFS_DIR, S_IFDIR);
 	if (!dir_node) {
->>>>>>> 31b25967
 		return -1;
 	}
 
@@ -141,10 +132,11 @@
 
 	fsi = nas->fs->fsi;
 
-	if (0 > block_dev_read(nas->fs->bdev, (char *) buffer,
+	if(0 > block_dev_read(nas->fs->bdev, (char *) buffer,
 			count * fsi->block_size, sector)) {
 		return -1;
-	} else {
+	}
+	else {
 		return count;
 	}
 }
@@ -155,10 +147,11 @@
 
 	fsi = nas->fs->fsi;
 
-	if (0 > block_dev_write(nas->fs->bdev, (char *) buffer,
+	if(0 > block_dev_write(nas->fs->bdev, (char *) buffer,
 			count * fsi->block_size, sector)) {
 		return -1;
-	} else {
+	}
+	else {
 		return count;
 	}
 }
@@ -194,14 +187,15 @@
 	while(len) {
 		blk = fi->pointer / fsi->block_size;
 		/* check if block over the file */
-		if (blk >= fsi->block_per_file) {
+		if(blk >= fsi->block_per_file) {
 			bytecount = 0;
 			break;
-		} else {
+		}
+		else {
 			blk += start_block;
 		}
 		/* check if block over the filesystem */
-		if (blk >= fsi->numblocks) {
+		if(blk >= fsi->numblocks) {
 			bytecount = 0;
 			break;
 		}
@@ -209,18 +203,20 @@
 		current = fi->pointer % fsi->block_size;
 
 		/* set the counter how many bytes read from block */
-		if (end_pointer - fi->pointer > fsi->block_size) {
-			if (current) {
+		if(end_pointer - fi->pointer > fsi->block_size) {
+			if(current) {
 				cnt = fsi->block_size - current;
-			} else {
+			}
+			else {
 				cnt = fsi->block_size;
 			}
-		} else {
+		}
+		else {
 			cnt = end_pointer - fi->pointer;
 		}
 
 		/* one 4096-bytes block read operation */
-		if (1 != tmpfs_read_sector(nas, sector_buff, 1, blk)) {
+		if(1 != tmpfs_read_sector(nas, sector_buff, 1, blk)) {
 			bytecount = 0;
 			break;
 		}
@@ -230,7 +226,7 @@
 		bytecount += cnt;
 		/* shift the pointer */
 		fi->pointer += cnt;
-		if (end_pointer >= fi->pointer) {
+		if(end_pointer >= fi->pointer) {
 			break;
 		}
 	}
@@ -268,37 +264,40 @@
 	start_block = fi->index * fsi->block_per_file;
 
 	while(1) {
-		if (0 == fsi->block_size) {
+		if(0 == fsi->block_size) {
 			return 0;
 		}
 		blk = fi->pointer / fsi->block_size;
 		/* check if block over the file */
-		if (blk >= fsi->block_per_file) {
+		if(blk >= fsi->block_per_file) {
 			bytecount = 0;
 			break;
-		} else {
+		}
+		else {
 			blk += start_block;
 		}
 		/* calculate pointer in scratch buffer */
 		current = fi->pointer % fsi->block_size;
 
 		/* set the counter how many bytes written in block */
-		if (end_pointer - fi->pointer > fsi->block_size) {
-			if (current) {
+		if(end_pointer - fi->pointer > fsi->block_size) {
+			if(current) {
 				cnt = fsi->block_size - current;
-			} else {
+			}
+			else {
 				cnt = fsi->block_size;
 			}
-		} else {
+		}
+		else {
 			cnt = end_pointer - fi->pointer;
 			/* over the block ? */
-			if ((current + cnt) > fsi->block_size) {
+			if((current + cnt) > fsi->block_size) {
 				cnt -= (current + cnt) % fsi->block_size;
 			}
 		}
 
 		/* one 4096-bytes block read operation */
-		if (1 != tmpfs_read_sector(nas, sector_buff, 1, blk)) {
+		if(1 != tmpfs_read_sector(nas, sector_buff, 1, blk)) {
 			bytecount = 0;
 			break;
 		}
@@ -306,14 +305,14 @@
 		memcpy (sector_buff + current, buf, cnt);
 
 		/* write one block to device */
-		if (1 != tmpfs_write_sector(nas, sector_buff, 1, blk)) {
+		if(1 != tmpfs_write_sector(nas, sector_buff, 1, blk)) {
 			bytecount = 0;
 			break;
 		}
 		bytecount += cnt;
 		/* shift the pointer */
 		fi->pointer += cnt;
-		if (end_pointer <= fi->pointer) {
+		if(end_pointer <= fi->pointer) {
 			break;
 		}
 	}
@@ -413,12 +412,8 @@
 static tmpfs_file_info_t *tmpfs_create_file(struct nas *nas) {
 	tmpfs_file_info_t *fi;
 
-<<<<<<< HEAD
-	if (NULL == (fi = pool_alloc(&tmpfs_file_pool))) {
-=======
 	fi = pool_alloc(&tmpfs_file_pool);
 	if (!fi) {
->>>>>>> 31b25967
 		return NULL;
 	}
 
@@ -434,47 +429,20 @@
 
 	parent_nas = parent_node->nas;
 
-<<<<<<< HEAD
-	if (node_is_directory(node)) {
-		node_quantity = 3; /* need create . and .. directory */
-	} else {
-		node_quantity = 1;
-=======
 	dot_node = vfs_create_child(parent_node, name, S_IFDIR);
 	if (dot_node) {
 		nas = dot_node->nas;
 		nas->fs = parent_nas->fs;
 		/* don't need create fi for directory - take root node fi */
 		nas->fi->privdata = parent_nas->fi->privdata;
->>>>>>> 31b25967
-	}
-
-<<<<<<< HEAD
-	for (int count = 0; count < node_quantity; count ++) {
-		if (0 < count) {
-			if (1 == count) {
-				strcat(path, "/.");
-			} else if (2 == count) {
-				strcat(path, ".");
-			}
-			if (NULL == (node = vfs_add_path (path, NULL))) {
-				return -ENOMEM;
-			}
-		}
-=======
+	}
+
 	return dot_node;
 }
->>>>>>> 31b25967
 
 static int tmpfs_create(struct node *parent_node, struct node *node) {
 	struct nas *nas;
 
-<<<<<<< HEAD
-		if ((0 >= count) & (!node_is_directory(node))) {
-			if (NULL == (nas->fi->privdata = tmpfs_create_file(nas))) {
-				return -ENOMEM;
-			}
-=======
 	nas = node->nas;
 
 	if (!node_is_directory(node)) {
@@ -487,7 +455,6 @@
 		if (!tmpfs_create_dot(node, ".") ||
 			!tmpfs_create_dot(node, "..")) {
 			return -ENOMEM;
->>>>>>> 31b25967
 		}
 	}
 
@@ -519,17 +486,13 @@
 			vfs_del_leaf(dot_node);
 		}
 
-<<<<<<< HEAD
-		path[strlen(path) - 3] = '\0';
-=======
->>>>>>> 31b25967
 	} else {
 		index_free(&tmpfs_file_idx, fi->index);
 		pool_free(&tmpfs_file_pool, fi);
 	}
 
 	/* root node - have fi, but haven't index*/
-	if (0 == strcmp((const char *) path, (const char *) fsi->mntto)){
+	if(0 == strcmp((const char *) path, (const char *) fsi->mntto)){
 		pool_free(&tmpfs_fs_pool, fsi);
 	}
 
@@ -547,13 +510,13 @@
 		return -ENODEV;/*device not found*/
 	}
 
-	if (!node_is_block_dev(dev_node)) {
+	if(!node_is_block_dev(dev_node)) {
 		return -ENODEV;
 	}
 	dev_nas = dev_node->nas;
 	dev_fi = dev_nas->fi;
 
-	if (MAX_FILE_SIZE > block_dev(dev_fi->privdata)->size / PAGE_SIZE()) {
+	if(MAX_FILE_SIZE > block_dev(dev_fi->privdata)->size / PAGE_SIZE()) {
 		return -ENOSPC;
 	}
 	return 0;
@@ -581,7 +544,7 @@
 	dir_nas->fs->bdev = dev_fi->privdata;
 
 	/* allocate this fs info */
-	if (NULL == (fsi = pool_alloc(&tmpfs_fs_pool))) {
+	if(NULL == (fsi = pool_alloc(&tmpfs_fs_pool))) {
 		free_filesystem(dir_nas->fs);
 		return -ENOMEM;
 	}
@@ -594,7 +557,7 @@
 	fsi->numblocks = block_dev(dev_fi->privdata)->size / PAGE_SIZE();
 
 	/* allocate this directory info */
-	if (NULL == (fi = pool_alloc(&tmpfs_file_pool))) {
+	if(NULL == (fi = pool_alloc(&tmpfs_file_pool))) {
 		return -ENOMEM;
 	}
 	memset(fi, 0, sizeof(struct tmpfs_file_info));
