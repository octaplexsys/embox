--- conflicted
+++ resolved
@@ -35,17 +35,10 @@
 	} while (-1 != nextOption);
 
 	printf("Available commands: \n");
-<<<<<<< HEAD
-	for(shell_desc = shell_command_descriptor_find_first((char *)NULL, 0);
-			NULL != shell_desc;
-			shell_desc = shell_command_descriptor_find_next(shell_desc, (char *)NULL, 0)){
-		printf("%11s\t - %s\n", shell_desc->name, shell_desc->description);
-=======
 	for (shell_desc = shell_command_descriptor_find_first((char *) NULL, 0);
 	    NULL != shell_desc;
 	    shell_desc = shell_command_descriptor_find_next(shell_desc, (char *) NULL, 0)) {
-		printf("%10s\t - %s\n", shell_desc->name, shell_desc->description);
->>>>>>> 23b2a04e
+		printf("%11s\t - %s\n", shell_desc->name, shell_desc->description);
 	}
 	return 0;
 }