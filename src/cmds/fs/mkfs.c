/**
 * @file
 * @brief
 *
 * @date 27.03.2012
 * @author Andrey Gazukin
 */

#include <types.h>
#include <errno.h>
#include <getopt.h>
#include <unistd.h>
#include <stdio.h>
#include <stdlib.h>
#include <string.h>
#include <fcntl.h>

#include <fs/ramfs.h>
#include <fs/vfs.h>
#include <fs/fs_drv.h>
#include <drivers/ramdisk.h>


#include <mem/page.h>
#include <cmd/mkfs.h>

#include <embox/cmd.h>

#define MIN_ARGS_OF_MKFS 3 /* <mkfs -q /dev/ram0> must create ramdisk*/
#define DEFAULT_BLOCK_QTTY  0x20
#define DEFAULT_FS_NAME  "vfat"
#define DEFAULT_FS_TYPE  12


EMBOX_CMD(exec);

static int mkfs_do_operation(size_t blocks, char *path, const char *fs_name,
		unsigned int fs_type, unsigned int operation_flag);

static void print_usage(void) {
	printf("Usage: mkfs [ -t type ] file [ blocks ]\n");
}

static int check_invalid(int min_argc, int argc, char **argv) {
	if (min_argc > argc){
		printf("Invalid option `-%c' `%s'\n", optind, argv[optind]);
		print_usage();
		return EINVAL;
	} else {
		return 0;
	}
}

static int exec(int argc, char **argv) {
	int opt;
	int min_argc;
	unsigned int operation_flag;
	size_t       blocks;
	char         *path;
	const char   *fs_name;
	unsigned int fs_type;

	min_argc = MIN_ARGS_OF_MKFS;

	operation_flag = 0;
	fs_name = DEFAULT_FS_NAME;
	fs_type = DEFAULT_FS_TYPE;
	blocks = DEFAULT_BLOCK_QTTY;

	getopt_init();
	while (-1 != (opt = getopt(argc, argv, "ht:q:"))) {
		switch (opt) {
		case 't':
			min_argc = 4;
			fs_name = optarg;
<<<<<<< HEAD
			if (check_invalid(min_argc, argc, argv)){
				return -EINVAL;
			}
=======
>>>>>>> 31b25967
			operation_flag |= MKFS_FORMAT_DEV;
			break;
		case 'q':
			min_argc += 1;
			operation_flag |= MKFS_CREATE_RAMDISK;
<<<<<<< HEAD
			if (check_invalid(min_argc, argc, argv)){
				return -EINVAL;
			}
			break;
		case '?':
			if (check_invalid(min_argc, argc, argv)){
				return -EINVAL;
			}
			break;
=======
			break;
		case '?':
>>>>>>> 31b25967
		case 'h':
			print_usage();
			return 0;
		default:
			return 0;
		}
		if (check_invalid(min_argc, argc, argv)) {
			return -EINVAL;
		}
	}

	if (argc > 1) {
		if (argc > min_argc) {/** last arg should be block quantity*/
			if (0 >= sscanf(argv[argc - 1], "%d", &blocks)){
				print_usage();
				return -EINVAL;
			}
			path = argv[argc - 2];
		} else {/** last arg should be diskname*/
			path = argv[argc - 1];
		}

		return mkfs_do_operation(blocks, path,
				                 fs_name, fs_type, operation_flag);
	}
	return 0;
}

static int mkfs_do_operation(size_t blocks, char *path, const char *fs_name,
						unsigned int fs_type, unsigned int operation_flag) {
	struct fs_drv *fs_drv;
	int rezult;
	struct node *node;

	if (operation_flag & MKFS_CREATE_RAMDISK) {
		if (0 > (rezult = ramdisk_create(path, blocks * PAGE_SIZE()))) {
			return rezult;
		}
	}

	if (operation_flag & MKFS_FORMAT_DEV) {
		/* find filesystem driver by name */
		if (NULL == (fs_drv =
				fs_driver_find_drv((const char *) fs_name))) {
			return -EINVAL;
		}

<<<<<<< HEAD
		if (NULL == (node = vfs_find_node((char *) path, NULL))) {
=======
		if (NULL == (node = vfs_lookup(NULL, (char *) path))) {
>>>>>>> 31b25967
			return -ENODEV;
		}

		/* format filesystem */
		if (0 != (rezult = fs_drv->fsop->format((void *) node))) {
			return rezult;
		}
	}
	return 0;
}<|MERGE_RESOLUTION|>--- conflicted
+++ resolved
@@ -73,31 +73,13 @@
 		case 't':
 			min_argc = 4;
 			fs_name = optarg;
-<<<<<<< HEAD
-			if (check_invalid(min_argc, argc, argv)){
-				return -EINVAL;
-			}
-=======
->>>>>>> 31b25967
 			operation_flag |= MKFS_FORMAT_DEV;
 			break;
 		case 'q':
 			min_argc += 1;
 			operation_flag |= MKFS_CREATE_RAMDISK;
-<<<<<<< HEAD
-			if (check_invalid(min_argc, argc, argv)){
-				return -EINVAL;
-			}
 			break;
 		case '?':
-			if (check_invalid(min_argc, argc, argv)){
-				return -EINVAL;
-			}
-			break;
-=======
-			break;
-		case '?':
->>>>>>> 31b25967
 		case 'h':
 			print_usage();
 			return 0;
@@ -145,11 +127,7 @@
 			return -EINVAL;
 		}
 
-<<<<<<< HEAD
-		if (NULL == (node = vfs_find_node((char *) path, NULL))) {
-=======
 		if (NULL == (node = vfs_lookup(NULL, (char *) path))) {
->>>>>>> 31b25967
 			return -ENODEV;
 		}
 
